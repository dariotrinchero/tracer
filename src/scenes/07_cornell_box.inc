--- conflicted
+++ resolved
@@ -28,11 +28,7 @@
 	cam.image_width        = 600;
 	cam.set_solid_bg(black);
 
-<<<<<<< HEAD
-	cam.subpixel_grid_size = 14;
-=======
 	cam.subpixel_grid_size = 32;
->>>>>>> da972d72
 	cam.max_depth          = 50;
 
 	cam.vert_fov = 40;
